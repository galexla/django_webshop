--- conflicted
+++ resolved
@@ -17,13 +17,10 @@
 psycopg2-binary = "^2.9.9"
 python-dotenv = "^1.0.1"
 frontend = {path = "frontend/dist/frontend-0.6.tar.gz"}
-<<<<<<< HEAD
-=======
 django-pytest = "^0.2.0"
 pytest = "^8.1.1"
 pytest-django = "^4.8.0"
 pytest-cov = "^5.0.0"
->>>>>>> 24d6a9d5
 flake8 = "^7.0.0"
 
 
